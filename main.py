<<<<<<< HEAD
print("staring main.py")
from bot import run_bot
=======
#!/usr/bin/env python3
"""
AI Trading Bot - Main Entry Point
Compatible with Python 3.8+ and Ubuntu 20.04
"""

import os
import sys
import logging
import asyncio
import signal
from typing import Optional

# Configure logging first
logging.basicConfig(
    level=logging.INFO,
    format='%(asctime)s - %(name)s - %(levelname)s - %(message)s',
    handlers=[
        logging.FileHandler('bot.log'),
        logging.StreamHandler(sys.stdout)
    ]
)

logger = logging.getLogger(__name__)

def check_environment():
    """Check if all required environment variables are set"""
    required_vars = [
        'TELEGRAM_BOT_TOKEN',
        'TELEGRAM_CHAT_ID',
        'OANDA_API_KEY',
        'OANDA_ACCOUNT_ID'
    ]
    
    missing_vars = []
    for var in required_vars:
        if not os.getenv(var):
            missing_vars.append(var)
    
    if missing_vars:
        logger.error(f"Missing required environment variables: {', '.join(missing_vars)}")
        logger.error("Please export the following variables:")
        for var in missing_vars:
            logger.error(f"export {var}=your_value")
        sys.exit(1)
    
    logger.info("All required environment variables are set")

def signal_handler(signum, frame):
    """Handle shutdown signals gracefully"""
    logger.info(f"Received signal {signum}, shutting down gracefully...")
    sys.exit(0)

async def main():
    """Main async function to run the bot"""
    try:
        # Check environment variables
        check_environment()
        
        # Import modules after environment check
        from bot import TradingBot
        from trader import Trader
        
        # Get credentials
        bot_token = os.getenv('TELEGRAM_BOT_TOKEN')
        chat_id = os.getenv('TELEGRAM_CHAT_ID')
        api_key = os.getenv('OANDA_API_KEY')
        account_id = os.getenv('OANDA_ACCOUNT_ID')
        hf_token = os.getenv('HF_TOKEN')  # Optional
        
        logger.info("Initializing AI Trading Bot...")
        
        # Initialize components
        trader = Trader(api_key=api_key, account_id=account_id, hf_token=hf_token)
        bot = TradingBot(token=bot_token, chat_id=chat_id, trader=trader)
        
        # Setup signal handlers for graceful shutdown
        signal.signal(signal.SIGINT, signal_handler)
        signal.signal(signal.SIGTERM, signal_handler)
        
        logger.info("Starting bot components...")
        
        # Run bot and trader concurrently
        await asyncio.gather(
            bot.run(),
            trader.run()
        )
        
    except KeyboardInterrupt:
        logger.info("Bot stopped by user")
    except Exception as e:
        logger.error(f"Critical error in main: {e}")
        sys.exit(1)
>>>>>>> 35eeb2a3

if __name__ == "__main__":
    try:
        asyncio.run(main())
    except KeyboardInterrupt:
        logger.info("Bot shutdown complete")
    except Exception as e:
        logger.error(f"Fatal error: {e}")
        sys.exit(1)<|MERGE_RESOLUTION|>--- conflicted
+++ resolved
@@ -1,7 +1,5 @@
-<<<<<<< HEAD
 print("staring main.py")
-from bot import run_bot
-=======
+from bot import run main.py
 #!/usr/bin/env python3
 """
 AI Trading Bot - Main Entry Point
@@ -95,7 +93,7 @@
     except Exception as e:
         logger.error(f"Critical error in main: {e}")
         sys.exit(1)
->>>>>>> 35eeb2a3
+
 
 if __name__ == "__main__":
     try:
